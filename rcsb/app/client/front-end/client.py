import sys
import concurrent.futures
import os
from concurrent.futures import ThreadPoolExecutor
import time
import argparse
import math
from tqdm import tqdm
from rcsb.app.client.ClientUtility import ClientUtility
from rcsb.app.file.IoUtility import IoUtility
from rcsb.app.file.UploadUtility import UploadUtility


# author James Smith 2023

RESUMABLE = False
COMPRESS_FILE = False
DECOMPRESS_FILE = False
OVERWRITE = False
COMPRESS_CHUNKS = False
NO_CHUNKS = False
signature = """
    --------------------------------------------------------
             FILE ACCESS AND DEPOSITION APPLICATION
    --------------------------------------------------------
"""
repoType = None
depId = None
<<<<<<< HEAD

=======
>>>>>>> f4ace360

def upload(d):
    client = ClientUtility()
    COMPRESSION = client.compressionType
    if not os.path.exists(d["sourceFilePath"]):
        sys.exit(f"error - file does not exist: {d['sourceFilePath']}")
    if d["milestone"].lower() == "none":
        d["milestone"] = ""

    if NO_CHUNKS:
        extractChunk = True
        if d["decompress"] or not COMPRESS_CHUNKS:
            extractChunk = False
        fileExtension = os.path.splitext(d["sourceFilePath"])[-1]
        response = client.upload(
            d["sourceFilePath"],
            d["repositoryType"],
            d["depId"],
            d["contentType"],
            d["milestone"],
            d["partNumber"],
            d["contentFormat"],
            d["version"],
            d["decompress"],
            fileExtension,
            d["allowOverwrite"],
            d["resumable"],
            extractChunk,
        )
        if response:
            status = response["status_code"]
            if not status == 200:
                print("error in upload %d" % status)
            else:
                return status
        else:
            print("error in upload - no response")
        return

    # get upload parameters
    response = client.getUploadParameters(
        d["repositoryType"],
        d["depId"],
        d["contentType"],
        d["milestone"],
        d["partNumber"],
        d["contentFormat"],
        d["version"],
        d["allowOverwrite"],
        d["resumable"],
    )
    if not response or response["status_code"] != 200:
        print("error in get upload parameters %r" % response)
        return
    saveFilePath = response["filePath"]
    chunkIndex = response["chunkIndex"]
    uploadId = response["uploadId"]
    # compress, then hash and compute file size parameter, then upload
    decompress = d["decompress"]
    if COMPRESS_FILE:
        decompress = True
        print(
            "compressing file %s size %d"
            % (d["sourceFilePath"], os.path.getsize(d["sourceFilePath"]))
        )
        d["sourceFilePath"] = UploadUtility(client.cP).compressFile(
            d["sourceFilePath"], saveFilePath, COMPRESSION
        )
        print(
            "new file name %s file size %d"
            % (d["sourceFilePath"], os.path.getsize(d["sourceFilePath"]))
        )
    # hash
    hashType = client.cP.get("HASH_TYPE")
    fullTestHash = IoUtility().getHashDigest(d["sourceFilePath"], hashType=hashType)
    # compute expected chunks
    fileSize = os.path.getsize(d["sourceFilePath"])
    chunkSize = int(client.cP.get("CHUNK_SIZE"))
    expectedChunks = 1
    if chunkSize < fileSize:
        expectedChunks = math.ceil(fileSize / chunkSize)
    fileExtension = os.path.splitext(d["sourceFilePath"])[-1]
    extractChunk = True
    if decompress or not COMPRESS_CHUNKS:
        extractChunk = False
    # upload chunks sequentially
    mD = {
        # chunk parameters
        "chunkSize": chunkSize,
        "chunkIndex": chunkIndex,
        "expectedChunks": expectedChunks,
        # upload file parameters
        "uploadId": uploadId,
        "hashType": hashType,
        "hashDigest": fullTestHash,
        # save file parameters
        "saveFilePath": saveFilePath,
        "fileSize": fileSize,
        "fileExtension": fileExtension,
        "decompress": decompress,
        "allowOverwrite": d["allowOverwrite"],
        "resumable": d["resumable"],
        "extractChunk": extractChunk,
    }
    print(
        "decompress %s extract chunk %s compress chunks %s file size %d chunk size %d expected chunks %d"
        % (
            decompress,
            extractChunk,
            COMPRESS_CHUNKS,
            fileSize,
            chunkSize,
            expectedChunks,
        )
    )
    status = None
    for index in tqdm(
        range(chunkIndex, expectedChunks),
        leave=False,
        total=expectedChunks - chunkIndex,
        desc=os.path.basename(d["sourceFilePath"]),
        ascii=False,
    ):
        mD["chunkIndex"] = index
        status = client.uploadChunk(d["sourceFilePath"], **mD)
        if not status == 200:
            print("error in upload %r" % response)
            break
    return status


def download(d):
    client = ClientUtility()
    # compute expected chunks
    response = client.fileSize(
        d["repositoryType"],
        d["depId"],
        d["contentType"],
        d["milestone"],
        d["partNumber"],
        d["contentFormat"],
        d["version"],
    )
    if not response or response["status_code"] != 200:
        print("error computing file size")
        return
    fileSize = int(response["fileSize"])
    chunkSize = client.cP.get("CHUNK_SIZE")
    expectedChunks = 1
    if chunkSize < fileSize:
        expectedChunks = math.ceil(fileSize / chunkSize)

    # download
    statusCode = 0
    for chunkIndex in tqdm(
        range(0, expectedChunks), leave=False, total=expectedChunks, ascii=False
    ):
        response = client.download(
            repositoryType=d["repositoryType"],
            depId=d["depId"],
            contentType=d["contentType"],
            milestone=d["milestone"],
            partNumber=d["partNumber"],
            contentFormat=d["contentFormat"],
            version=d["version"],
            downloadFolder=d["downloadFolder"],
            allowOverwrite=d["allowOverwrite"],
            chunkSize=chunkSize,
            chunkIndex=chunkIndex,
            expectedChunks=expectedChunks,
        )
        if response and response["status_code"] == 200:
            statusCode = response["status_code"]
        elif "status_code" in response:
            print("error - %d" % response["status_code"])
            return response["status_code"]
        else:
            return None
    return statusCode


def copy(d):
    client = ClientUtility()
    statusCode = 0
    response = client.copyFile(**d)
    if response and response["status_code"] == 200:
        statusCode = response["status_code"]
    elif "status_code" in response:
        print("error - %d" % response["status_code"])
        return response["status_code"]
    else:
        return None
    return statusCode


def move(d):
    client = ClientUtility()
    statusCode = 0
    response = client.moveFile(**d)
    if response and response["status_code"] == 200:
        statusCode = response["status_code"]
    elif "status_code" in response:
        print("error - %d" % response["status_code"])
        return response["status_code"]
    else:
        return None
    return statusCode


def listDir(r, d):
    response = ClientUtility().listDir(r, d)
    if (
        response
        and "dirList" in response
        and "status_code" in response
        and response["status_code"] == 200
    ):
        dirList = response["dirList"]
        print(dirList)
        if len(dirList) > 0:
            print("\n")
            print(f"{repoType} {depId}")
            for fi in sorted(dirList):
                print(f"\t{fi}")
            print("\n")
        else:
            print("\nerror - not found\n")


def description():
    print()
    print(signature)
    print()


if __name__ == "__main__":
    t1 = time.perf_counter()

    RESUMABLE = False
    COMPRESS_FILE = False
    DECOMPRESS_FILE = False
    OVERWRITE = False
    COMPRESS_CHUNKS = False
    NO_CHUNKS = False
    uploadIds = []
    uploadResults = []
    uploadTexts = []
    downloadResults = []
    copyResults = []
    moveResults = []
    signature = """
        --------------------------------------------------------
                 FILE ACCESS AND DEPOSITION APPLICATION
        --------------------------------------------------------
    """

    if len(sys.argv) <= 1:
        description()
        sys.exit("error - please run with -h for instructions")
    parser = argparse.ArgumentParser(
        description=signature, formatter_class=argparse.RawTextHelpFormatter
    )
    parser.add_argument(
        "-u",
        "--upload",
        nargs=8,
        action="append",
        metavar=(
            "file-path",
            "repo-type",
            "dep-id",
            "content-type",
            "milestone",
            "part-number",
            "content-format",
            "version",
        ),
        help="***** multiple uploads allowed *****",
    )
    parser.add_argument(
        "-d",
        "--download",
        nargs=8,
        action="append",
        metavar=(
            "folder-path",
            "repo-type",
            "dep-id",
            "content-type",
            "milestone",
            "part-number",
            "content-format",
            "version",
        ),
        help="***** multiple downloads allowed *****",
    )
    parser.add_argument(
        "-l",
        "--list",
        nargs=2,
        metavar=("repository-type", "dep-id"),
        help="***** list contents of requested directory *****",
    )
    parser.add_argument(
        "-c",
        "--copy",
        nargs=14,
        action="append",
        metavar=(
            "source-repo-type",
            "source-dep-id",
            "source-content-type",
            "source-milestone",
            "source-part",
            "source-content-format",
            "source-version",
            "target-repo-type",
            "target-dep-id",
            "target-content-type",
            "target-milestone",
            "target-part",
            "target-content-format",
            "target-version",
        ),
        help="***** copy file *****",
    )
    parser.add_argument(
        "-m",
        "--move",
        nargs=14,
        action="append",
        metavar=(
            "source-repo-type",
            "source-dep-id",
            "source-content-type",
            "source-milestone",
            "source-part",
            "source-content-format",
            "source-version",
            "target-repo-type",
            "target-dep-id",
            "target-content-type",
            "target-milestone",
            "target-part",
            "target-content-format",
            "target-version",
        ),
        help="***** move file *****",
    )
    parser.add_argument(
        "-r",
        "--resumable",
        action="store_true",
        help="***** upload resumable sequential chunks *****",
    )
    parser.add_argument(
        "-o",
        "--overwrite",
        action="store_true",
        help="***** overwrite files with same name *****",
    )
    parser.add_argument(
        "-z",
        "--zip",
        action="store_true",
        help="***** zip complete file prior to upload *****",
    )
    parser.add_argument(
        "-x",
        "--expand",
        action="store_true",
        help="***** unzip complete file after upload *****",
    )
    parser.add_argument(
        "-g", "--gzip", action="store_true", help="***** compress chunks *****"
    )
    parser.add_argument(
        "-n", "--nochunks", action="store_true", help="***** no chunking *****"
    )
    args = parser.parse_args()
    uploads = []
    uploadIds = []
    downloads = []
    copies = []
    moves = []
    description()
    if args.resumable:
        RESUMABLE = True
    if args.zip:
        COMPRESS_FILE = True
    if args.expand:
        DECOMPRESS_FILE = True
    if args.overwrite:
        OVERWRITE = True
    if args.gzip:
        COMPRESS_CHUNKS = True
    if args.nochunks:
        NO_CHUNKS = True
    if args.upload:
        for arglist in args.upload:
            if len(arglist) < 8:
                sys.exit(f"error - wrong number of args to upload: {len(arglist)}")
            filePath = arglist[0]
            if not os.path.exists(filePath):
                sys.exit(f"error - file does not exist: {filePath}")
            repositoryType = arglist[1]
            depId = arglist[2]
            contentType = arglist[3]
            milestone = arglist[4]
            if milestone.lower() == "none":
                milestone = ""
            partNumber = arglist[5]
            contentFormat = arglist[6]
            version = arglist[7]
            uploads.append(
                {
                    "sourceFilePath": filePath,
                    "repositoryType": repositoryType,
                    "depId": depId,
                    "contentType": contentType,
                    "milestone": milestone,
                    "partNumber": partNumber,
                    "contentFormat": contentFormat,
                    "version": version,
                    "decompress": DECOMPRESS_FILE,
                    "allowOverwrite": OVERWRITE,
                    "resumable": RESUMABLE,
                }
            )
    if args.download:
        for arglist in args.download:
            if len(arglist) < 8:
                sys.exit(f"error - wrong number of args to download {len(arglist)}")
            downloadFolderPath = arglist[0]
            repositoryType = arglist[1]
            depId = arglist[2]
            contentType = arglist[3]
            milestone = arglist[4]
            if milestone.lower() == "none":
                milestone = ""
            partNumber = arglist[5]
            contentFormat = arglist[6]
            version = arglist[7]
            downloadDict = {
                "repositoryType": repositoryType,
                "depId": depId,
                "contentType": contentType,
                "milestone": milestone,
                "partNumber": partNumber,
                "contentFormat": contentFormat,
                "version": str(version),
                "downloadFolder": downloadFolderPath,
                "allowOverwrite": OVERWRITE,
            }
            downloads.append(downloadDict)
    if args.copy:
        for arglist in args.copy:
            if len(arglist) < 8:
                sys.exit(f"error - wrong number of args to upload: {len(arglist)}")
            sourceRepositoryType = arglist[0]
            sourceDepId = arglist[1]
            sourceContentType = arglist[2]
            sourceMilestone = arglist[3]
            if sourceMilestone.lower() == "none":
                sourceMilestone = ""
            sourcePartNumber = arglist[4]
            sourceContentFormat = arglist[5]
            sourceVersion = arglist[6]
            targetRepositoryType = arglist[7]
            targetDepId = arglist[8]
            targetContentType = arglist[9]
            targetMilestone = arglist[10]
            if targetMilestone.lower() == "none":
                targetMilestone = ""
            targetPartNumber = arglist[11]
            targetContentFormat = arglist[12]
            targetVersion = arglist[13]
            copies.append(
                {
                    "repositoryTypeSource": sourceRepositoryType,
                    "depIdSource": sourceDepId,
                    "contentTypeSource": sourceContentType,
                    "milestoneSource": sourceMilestone,
                    "partNumberSource": sourcePartNumber,
                    "contentFormatSource": sourceContentFormat,
                    "versionSource": sourceVersion,
                    "repositoryTypeTarget": targetRepositoryType,
                    "depIdTarget": targetDepId,
                    "contentTypeTarget": targetContentType,
                    "milestoneTarget": targetMilestone,
                    "partNumberTarget": targetPartNumber,
                    "contentFormatTarget": targetContentFormat,
                    "versionTarget": targetVersion,
                    "overwrite": OVERWRITE,
                }
            )
    if args.move:
        for arglist in args.move:
            if len(arglist) < 8:
                sys.exit(f"error - wrong number of args to upload: {len(arglist)}")
            sourceRepositoryType = arglist[0]
            sourceDepId = arglist[1]
            sourceContentType = arglist[2]
            sourceMilestone = arglist[3]
            if sourceMilestone.lower() == "none":
                sourceMilestone = ""
            sourcePartNumber = arglist[4]
            sourceContentFormat = arglist[5]
            sourceVersion = arglist[6]
            targetRepositoryType = arglist[7]
            targetDepId = arglist[8]
            targetContentType = arglist[9]
            targetMilestone = arglist[10]
            if targetMilestone.lower() == "none":
                targetMilestone = ""
            targetPartNumber = arglist[11]
            targetContentFormat = arglist[12]
            targetVersion = arglist[13]
            moves.append(
                {
                    "repositoryTypeSource": sourceRepositoryType,
                    "depIdSource": sourceDepId,
                    "contentTypeSource": sourceContentType,
                    "milestoneSource": sourceMilestone,
                    "partNumberSource": sourcePartNumber,
                    "contentFormatSource": sourceContentFormat,
                    "versionSource": sourceVersion,
                    "repositoryTypeTarget": targetRepositoryType,
                    "depIdTarget": targetDepId,
                    "contentTypeTarget": targetContentType,
                    "milestoneTarget": targetMilestone,
                    "partNumberTarget": targetPartNumber,
                    "contentFormatTarget": targetContentFormat,
                    "versionTarget": targetVersion,
                    "overwrite": OVERWRITE,
                }
            )
    if len(uploads) > 0:
        # upload concurrent files sequential chunks
        with ThreadPoolExecutor(max_workers=10) as executor:
            futures = {executor.submit(upload, u): u for u in uploads}
            results = []
            for future in concurrent.futures.as_completed(futures):
                results.append(future.result())
            for status_code in results:
                if status_code:
                    uploadResults.append(status_code)
                else:
                    uploadResults.append(None)
    if len(downloads) > 0:
        with ThreadPoolExecutor(max_workers=10) as executor:
            futures = {executor.submit(download, d): d for d in downloads}
            results = []
            for future in concurrent.futures.as_completed(futures):
                results.append(future.result())
            for status_code in results:
                downloadResults.append(status_code)
    if len(copies) > 0:
        with ThreadPoolExecutor(max_workers=10) as executor:
            futures = {executor.submit(copy, c): c for c in copies}
            results = []
            for future in concurrent.futures.as_completed(futures):
                results.append(future.result())
            for status_code in results:
                copyResults.append(status_code)
    if len(moves) > 0:
        with ThreadPoolExecutor(max_workers=10) as executor:
            futures = {executor.submit(move, m): m for m in moves}
            results = []
            for future in concurrent.futures.as_completed(futures):
                results.append(future.result())
            for status_code in results:
                moveResults.append(status_code)
    if len(uploadResults) > 0:
        print(f"upload results {uploadResults}")
    if len(downloadResults) > 0:
        print(f"download results {downloadResults}")
    if len(copyResults) > 0:
        print(f"copy results {copyResults}")
    if len(moveResults) > 0:
        print(f"move results {moveResults}")
    if args.list:
        arglist = args.list
        if not len(arglist) == 2:
            sys.exit("error - list takes two args")
        repoType = arglist[0]
        depId = arglist[1]
        listDir(repoType, depId)

    print("time %.2f seconds" % (time.perf_counter() - t1))
<|MERGE_RESOLUTION|>--- conflicted
+++ resolved
@@ -26,10 +26,7 @@
 """
 repoType = None
 depId = None
-<<<<<<< HEAD
-
-=======
->>>>>>> f4ace360
+
 
 def upload(d):
     client = ClientUtility()
