##
# File:    testPathRequest.py
# Author:  Dennis Piehl
# Date:    24-May-2022
# Version: 0.001
#
# Update:
#
#
##
"""
Tests for file/directory path API endpoints.

"""

__docformat__ = "google en"
__author__ = "Dennis Piehl"
__email__ = "dennis.piehl@rcsb.org"
__license__ = "Apache 2.0"

import logging
import os
import platform
import resource
import time
import unittest

# pylint: disable=wrong-import-position
# This environment must be set before main.app is imported
HERE = os.path.abspath(os.path.dirname(__file__))
TOPDIR = os.path.dirname(os.path.dirname(os.path.dirname(HERE)))
# os.environ["CACHE_PATH"] = os.environ.get("CACHE_PATH", os.path.join(HERE, "test-output"))
# os.environ["CONFIG_FILE"] = os.environ.get("CONFIG_FILE", os.path.join(TOPDIR, "rcsb", "app", "tests-file", "test-data", "config", "config.yml"))
# Use custom cache and config path for this set of tests
os.environ["CACHE_PATH"] = os.path.join(HERE, "test-output")
os.environ["CONFIG_FILE"] = os.path.join(TOPDIR, "rcsb", "app", "tests-file", "test-data", "config", "config.yml")

from fastapi.testclient import TestClient
from rcsb.app.file import __version__
from rcsb.app.file.ConfigProvider import ConfigProvider
from rcsb.app.file.JWTAuthToken import JWTAuthToken
from rcsb.app.file.main import app
from rcsb.utils.io.FileUtil import FileUtil

logging.basicConfig(level=logging.INFO, format="%(asctime)s [%(levelname)s]-%(module)s.%(funcName)s: %(message)s")
logger = logging.getLogger()
logger.setLevel(logging.INFO)


class PathRequestTests(unittest.TestCase):
    @classmethod
    def setUpClass(cls):
        """Fixture to create file test data"""
        cls.__dataPath = os.path.join(HERE, "test-data")
        cls.__cachePath = os.environ.get("CACHE_PATH")
        cls.__repoTestPath = os.path.join(cls.__cachePath, "data", "repository", "archive")
        logger.info("cls.__repoTestPath %s", cls.__repoTestPath)

        fU = FileUtil()
        cls.__testFilePath = os.path.join(cls.__dataPath, "example-data.cif")
        for fn in ["example-data.cif"]:  # Only needed for ConfigProvider init
            fU.put(cls.__testFilePath, os.path.join(cls.__cachePath, fn))
        #
        PathRequestTests.__repoFixture()

    @classmethod
    def __repoFixture(cls):
        ctFmtTupL = [
            ("model", "cif"),
            ("sf-convert-report", "cif"),
            ("sf-convert-report", "txt"),
            ("sf-upload-convert", "cif"),
            ("sf-upload", "cif"),
            ("sf", "cif"),
        ]
        # Example - D_1000258919_model_P1.cif.V1
<<<<<<< HEAD
        for idCode in ["D_1000000001", "D_2000000001"]:
            dirPath = os.path.join(cls.__repoTestPath, idCode)
=======
        for depId in ["D_2000000001"]:
            dirPath = os.path.join(repoPath, depId)
>>>>>>> 623c44b4
            FileUtil().mkdir(dirPath)
            for pNo in ["P1", "P2"]:
                for contentType, fmt in ctFmtTupL[:6]:
                    for vS in ["V1", "V2"]:
                        fn = depId + "_" + contentType + "_" + pNo + "." + fmt + "." + vS
                        pth = os.path.join(dirPath, fn)
                        FileUtil().put(cls.__testFilePath, pth)

    def setUp(self):
        self.__configFilePath = os.environ.get("CONFIG_FILE")

        # Note - testConfigProvider() must (maybe?) precede this test to install a bootstrap configuration file
        cP = ConfigProvider(self.__cachePath, self.__configFilePath)
        subject = cP.get("JWT_SUBJECT")
        self.__headerD = {"Authorization": "Bearer " + JWTAuthToken(self.__cachePath, self.__configFilePath).createToken({}, subject)}
        logger.info("header %r", self.__headerD)
        self.__startTime = time.time()
        #
        logger.debug("Running tests on version %s", __version__)
        logger.info("Starting %s at %s", self.id(), time.strftime("%Y %m %d %H:%M:%S", time.localtime()))

    def tearDown(self):
        unitS = "MB" if platform.system() == "Darwin" else "GB"
        rusageMax = resource.getrusage(resource.RUSAGE_SELF).ru_maxrss
        logger.info("Maximum resident memory size %.4f %s", rusageMax / 10 ** 6, unitS)
        endTime = time.time()
        logger.info("Completed %s at %s (%.4f seconds)", self.id(), time.strftime("%Y %m %d %H:%M:%S", time.localtime()), endTime - self.__startTime)

    def testFileExists(self):
        """Test - file exists"""
        endPoint = "file-exists"
        startTime = time.time()
        try:
            # First test for file that actually exists (created in fixture above)
            mD = {
                "depId": "D_2000000001",
                "repositoryType": "onedep-archive",
                "contentType": "model",
                "contentFormat": "pdbx",
                "partNumber": 1,
                "version": 1,
            }
            with TestClient(app) as client:
                response = client.post("/file-v1/%s" % endPoint, params=mD, headers=self.__headerD)
                logger.info("file status response status code %r", response.status_code)
<<<<<<< HEAD
                logger.info("response %r %r %r", response.status_code, response.reason_phrase, response.content)
=======
                # logger.info("response %r %r %r", response.status_code, response.reason, response.content)
>>>>>>> 623c44b4
                self.assertTrue(response.status_code == 200)
                logger.info("Content length (%d)", len(response.content))
                #
            #
            # Next test for file that DOESN'T exists
            mD = {
                "depId": "D_1234567890",
                "repositoryType": "onedep-archive",
                "contentType": "model",
                "contentFormat": "pdbx",
                "partNumber": 1,
                "version": 1,
            }
            with TestClient(app) as client:
                response = client.post("/file-v1/%s" % endPoint, params=mD, headers=self.__headerD)
                logger.info("file status response status code %r", response.status_code)
<<<<<<< HEAD
                logger.info("response %r %r %r", response.status_code, response.reason_phrase, response.content)
=======
                # logger.info("response %r %r %r", response.status_code, response.reason, response.content)
>>>>>>> 623c44b4
                self.assertTrue(response.status_code == 404)
                #
            logger.info("Completed %s (%.4f seconds)", endPoint, time.time() - startTime)
        except Exception as e:
            logger.exception("Failing with %s", str(e))
            self.fail()

    def testPathExists(self):
        """Test - path exists"""
        endPoint = "path-exists"
        startTime = time.time()
        try:
            # First test for file that actually exists (created in fixture above)
            path = os.path.join(self.__repoTestPath, "D_2000000001", "D_2000000001_model_P1.cif.V1")
            with TestClient(app) as client:
                response = client.post("/file-v1/%s" % endPoint, params={"path": path}, headers=self.__headerD)
                logger.info("file status response status code %r", response.status_code)
<<<<<<< HEAD
                logger.info("response %r %r %r", response.status_code, response.reason_phrase, response.content)
=======
                # logger.info("response %r %r %r", response.status_code, response.reason, response.content)
>>>>>>> 623c44b4
                self.assertTrue(response.status_code == 200)
                logger.info("Content length (%d)", len(response.content))
            #
            # Next test for file that DOESN'T exists
            path = os.path.join(self.__repoTestPath, "D_1234567890", "D_1234567890_model_P1.cif.V1")
            with TestClient(app) as client:
                response = client.post("/file-v1/%s" % endPoint, params={"path": path}, headers=self.__headerD)
                logger.info("file status response status code %r", response.status_code)
<<<<<<< HEAD
                logger.info("response %r %r %r", response.status_code, response.reason_phrase, response.content)
=======
                # logger.info("response %r %r %r", response.status_code, response.reason, response.content)
>>>>>>> 623c44b4
                self.assertTrue(response.status_code == 404)
            #
            logger.info("Completed %s (%.4f seconds)", endPoint, time.time() - startTime)
        except Exception as e:
            logger.exception("Failing with %s", str(e))
            self.fail()

    def testDirExists(self):
        """Test - dir exists"""
        startTime = time.time()
        try:
            # First test for dir that actually exists using explicit dirPath (created in fixture above)
            endPoint = "path-exists"
            path = os.path.join(self.__repoTestPath, "D_2000000001")
            with TestClient(app) as client:
                response = client.post("/file-v1/%s" % endPoint, params={"path": path}, headers=self.__headerD)
                logger.info("dir status response status code %r", response.status_code)
<<<<<<< HEAD
                logger.info("response %r %r %r", response.status_code, response.reason_phrase, response.content)
=======
                # logger.info("response %r %r %r", response.status_code, response.reason, response.content)
>>>>>>> 623c44b4
                self.assertTrue(response.status_code == 200)
                logger.info("Content length (%d)", len(response.content))
            #
            # Next test for dir that actually exists using standard params
            endPoint = "dir-exists"
            with TestClient(app) as client:
                response = client.post("/file-v1/%s" % endPoint, params={"idCode": "D_2000000001", "repositoryType": "archive"}, headers=self.__headerD)
                logger.info("dir status response status code %r", response.status_code)
<<<<<<< HEAD
                logger.info("response %r %r %r", response.status_code, response.reason_phrase, response.content)
                self.assertTrue(response.status_code == 200)
                logger.info("Content length (%d)", len(response.content))
            #
            # Next test for dir that DOESN'T exists using standard params
            endPoint = "dir-exists"
            with TestClient(app) as client:
                response = client.post("/file-v1/%s" % endPoint, params={"idCode": "D_1234567890", "repositoryType": "archive"}, headers=self.__headerD)
                logger.info("dir status response status code %r", response.status_code)
                logger.info("response %r %r %r", response.status_code, response.reason_phrase, response.content)
=======
                # logger.info("response %r %r %r", response.status_code, response.reason, response.content)
>>>>>>> 623c44b4
                self.assertTrue(response.status_code == 404)
            #
            logger.info("Completed %s (%.4f seconds)", endPoint, time.time() - startTime)
        except Exception as e:
            logger.exception("Failing with %s", str(e))
            self.fail()

    def testListDir(self):
        """Test - list dir"""
        startTime = time.time()
        try:
<<<<<<< HEAD
            # First test for dir that actually exists (created in fixture above), given a specific dirPath
            endPoint = "list-dirpath"
            path = os.path.join(self.__repoTestPath, "D_2000000001")
=======
            print('First test for dir that actually exists (created in fixture above), given a specific dirPath')
            path = "./rcsb/app/tests-file/test-data/data/repository/archive/D_2000000001/"
>>>>>>> 623c44b4
            with TestClient(app) as client:
                response = client.get("/file-v1/%s" % endPoint, params={"dirPath": path}, headers=self.__headerD)
                logger.info("dir status response status code %r", response.status_code)
<<<<<<< HEAD
                logger.info("response %r %r %r", response.status_code, response.reason_phrase, response.content)
                self.assertTrue(response.status_code == 200)
                logger.info("Content length (%d)", len(response.content))
            #
            # Next test for dir that actually exists (created in fixture above), given idCode and repositoryType
            endPoint = "list-dir"
=======
                # logger.info("response %r %r %r", response.status_code, response.reason, response.content)
                self.assertTrue(response.status_code == 200)
                logger.info("Content length (%d)", len(response.content))
            #
            print('Next test for dir that actually exists (created in fixture above), given a specific filePath')
            path = "./rcsb/app/tests-file/test-data/data/repository/archive/D_2000000001/D_2000000001_model_P1.cif.V1"
            with TestClient(app) as client:
                response = client.get("/file-v1/%s" % endPoint, params={"filePath": path}, headers=self.__headerD)
                logger.info("dir status response status code %r", response.status_code)
                # logger.info("response %r %r %r", response.status_code, response.reason, response.content)
                self.assertTrue(response.status_code == 200)
                logger.info("Content length (%d)", len(response.content))
            #
            print('Next test for dir that actually exists (created in fixture above), given depId and repositoryType')
>>>>>>> 623c44b4
            mD = {
                "depId": "D_2000000001",
                "repositoryType": "onedep-archive",
            }
            with TestClient(app) as client:
                response = client.get("/file-v1/%s" % endPoint, params=mD, headers=self.__headerD)
                logger.info("dir status response status code %r", response.status_code)
<<<<<<< HEAD
                logger.info("response %r %r %r", response.status_code, response.reason_phrase, response.content)
                self.assertTrue(response.status_code == 200)
                logger.info("Content length (%d)", len(response.content))
            #
            # Next test for dir that DOESN'T exists
            endPoint = "list-dirpath"
            path = os.path.join(self.__repoTestPath, "D_1234567890")
=======
                # logger.info("response %r %r %r", response.status_code, response.reason, response.content)
                self.assertTrue(response.status_code == 200)
                logger.info("Content length (%d)", len(response.content))
            #
            print("Next test for dir that DOESN'T exists")
            path = "./rcsb/app/tests-file/test-data/data/repository/archive/D_1234567890/"
>>>>>>> 623c44b4
            with TestClient(app) as client:
                response = client.get("/file-v1/%s" % endPoint, params={"dirPath": path}, headers=self.__headerD)
                logger.info("dir status response status code %r", response.status_code)
<<<<<<< HEAD
                logger.info("response %r %r %r", response.status_code, response.reason_phrase, response.content)
=======
                # logger.info("response %r %r %r", response.status_code, response.reason, response.content)
>>>>>>> 623c44b4
                self.assertTrue(response.status_code == 404)
            #
            logger.info("Completed %s (%.4f seconds)", endPoint, time.time() - startTime)
        except Exception as e:
            logger.exception("Failing with %s", str(e))
            self.fail()

    def testLatestFileVersion(self):
        """Test - get latest file version"""
        endPoint = "latest-file-version"
        startTime = time.time()
        try:
            # First test for file that actually exists (created in fixture above)
            mD = {
                "depId": "D_1000000001",
                "repositoryType": "onedep-archive",
                "contentType": "model",
                "contentFormat": "pdbx",
                "partNumber": 1,
            }
            with TestClient(app) as client:
                response = client.get("/file-v1/%s" % endPoint, params=mD, headers=self.__headerD)
                logger.info("file status response status code %r", response.status_code)
<<<<<<< HEAD
                logger.info("response %r %r %r", response.status_code, response.reason_phrase, response.content)
=======
                # logger.info("response %r %r %r", response.status_code, response.reason, response.content)
>>>>>>> 623c44b4
                self.assertTrue(response.status_code == 200)
                logger.info("Content length (%d)", len(response.content))
                #
            logger.info("Completed %s (%.4f seconds)", endPoint, time.time() - startTime)
        except Exception as e:
            logger.exception("Failing with %s", str(e))
            self.fail()

    def testCopyFile(self):
        """Test - file copy"""
        endPoint = "copy-file"
        startTime = time.time()
        try:
            # Copy file from one repositoryType to another
            mD = {
                "depIdSource": "D_1000000001",
                "repositoryTypeSource": "onedep-archive",
                "contentTypeSource": "model",
                "contentFormatSource": "pdbx",
                "partNumberSource": 1,
                #
                "depIdTarget": "D_1000000001",
                "repositoryTypeTarget": "onedep-deposit",
                "contentTypeTarget": "model",
                "contentFormatTarget": "pdbx",
                "partNumberTarget": 1,
            }
            with TestClient(app) as client:
                response = client.post("/file-v1/%s" % endPoint, params=mD, headers=self.__headerD)
                logger.info("file status response status code %r", response.status_code)
<<<<<<< HEAD
                logger.info("response %r %r %r", response.status_code, response.reason_phrase, response.content)
                self.assertTrue(response.status_code == 200)
                logger.info("Content length (%d)", len(response.content))
                #
            logger.info("Completed %s (%.4f seconds)", endPoint, time.time() - startTime)
        except Exception as e:
            logger.exception("Failing with %s", str(e))
            self.fail()

    def testMoveFile(self):
        """Test - move file"""
        endPoint = "move-file"
        startTime = time.time()
        try:
            # Move file from one repositoryType to another
            mD = {
                "idCodeSource": "D_2000000001",
                "repositoryTypeSource": "onedep-archive",
                "contentTypeSource": "model",
                "contentFormatSource": "pdbx",
                "partNumberSource": 2,
                "versionSource": 1,
                #
                "idCodeTarget": "D_3000000001",
                "repositoryTypeTarget": "onedep-archive",
                "contentTypeTarget": "model",
                "contentFormatTarget": "pdbx",
                "partNumberTarget": 2,
                "versionTarget": 1,
            }
            with TestClient(app) as client:
                response = client.post("/file-v1/%s" % endPoint, params=mD, headers=self.__headerD)
                logger.info("file status response status code %r", response.status_code)
                logger.info("response %r %r %r", response.status_code, response.reason_phrase, response.content)
                self.assertTrue(response.status_code == 200)
                logger.info("Content length (%d)", len(response.content))
                #
            logger.info("Completed %s (%.4f seconds)", endPoint, time.time() - startTime)
        except Exception as e:
            logger.exception("Failing with %s", str(e))
            self.fail()

    def testCompressDir(self):
        """Test - compress dir"""
        endPoint = "compress-dir"
        startTime = time.time()
        try:
            # First create a copy of one archive directory
            mD = {
                "idCodeSource": "D_1000000001",
                "repositoryTypeSource": "onedep-archive",
                "contentTypeSource": "model",
                "contentFormatSource": "pdbx",
                "partNumberSource": 1,
                #
                "idCodeTarget": "D_1000000002",
                "repositoryTypeTarget": "onedep-archive",
                "contentTypeTarget": "model",
                "contentFormatTarget": "pdbx",
                "partNumberTarget": 1,
            }
            with TestClient(app) as client:
                response = client.post("/file-v1/%s" % "copy-file", params=mD, headers=self.__headerD)
                logger.info("file status response status code %r", response.status_code)
                logger.info("response %r %r %r", response.status_code, response.reason_phrase, response.content)
                self.assertTrue(response.status_code == 200)
                logger.info("Content length (%d)", len(response.content))
            #
            # Next compress the copied directory
            mD = {
                "idCode": "D_1000000002",
                "repositoryType": "onedep-archive",
            }
            with TestClient(app) as client:
                response = client.post("/file-v1/%s" % endPoint, params=mD, headers=self.__headerD)
                logger.info("file status response status code %r", response.status_code)
                logger.info("response %r %r %r", response.status_code, response.reason_phrase, response.content)
=======
                # logger.info("response %r %r %r", response.status_code, response.reason, response.content)
>>>>>>> 623c44b4
                self.assertTrue(response.status_code == 200)
                logger.info("Content length (%d)", len(response.content))
                #
            logger.info("Completed %s (%.4f seconds)", endPoint, time.time() - startTime)
        except Exception as e:
            logger.exception("Failing with %s", str(e))
            self.fail()


def pathRequestTestSuite():
    suiteSelect = unittest.TestSuite()
    suiteSelect.addTest(PathRequestTests("testFileExists"))
    suiteSelect.addTest(PathRequestTests("testPathExists"))
    suiteSelect.addTest(PathRequestTests("testDirExists"))
    suiteSelect.addTest(PathRequestTests("testListDir"))
    suiteSelect.addTest(PathRequestTests("testLatestFileVersion"))
    suiteSelect.addTest(PathRequestTests("testCopyFile"))
    suiteSelect.addTest(PathRequestTests("testMoveFile"))
    suiteSelect.addTest(PathRequestTests("testCompressDir"))
    return suiteSelect


if __name__ == "__main__":
    mySuite = pathRequestTestSuite()
    unittest.TextTestRunner(verbosity=2).run(mySuite)<|MERGE_RESOLUTION|>--- conflicted
+++ resolved
@@ -74,13 +74,8 @@
             ("sf", "cif"),
         ]
         # Example - D_1000258919_model_P1.cif.V1
-<<<<<<< HEAD
-        for idCode in ["D_1000000001", "D_2000000001"]:
-            dirPath = os.path.join(cls.__repoTestPath, idCode)
-=======
-        for depId in ["D_2000000001"]:
-            dirPath = os.path.join(repoPath, depId)
->>>>>>> 623c44b4
+        for depId in ["D_1000000001", "D_2000000001"]:
+            dirPath = os.path.join(cls.__repoTestPath, depId)
             FileUtil().mkdir(dirPath)
             for pNo in ["P1", "P2"]:
                 for contentType, fmt in ctFmtTupL[:6]:
@@ -126,11 +121,7 @@
             with TestClient(app) as client:
                 response = client.post("/file-v1/%s" % endPoint, params=mD, headers=self.__headerD)
                 logger.info("file status response status code %r", response.status_code)
-<<<<<<< HEAD
-                logger.info("response %r %r %r", response.status_code, response.reason_phrase, response.content)
-=======
-                # logger.info("response %r %r %r", response.status_code, response.reason, response.content)
->>>>>>> 623c44b4
+                logger.info("response %r %r %r", response.status_code, response.reason_phrase, response.content)
                 self.assertTrue(response.status_code == 200)
                 logger.info("Content length (%d)", len(response.content))
                 #
@@ -147,11 +138,7 @@
             with TestClient(app) as client:
                 response = client.post("/file-v1/%s" % endPoint, params=mD, headers=self.__headerD)
                 logger.info("file status response status code %r", response.status_code)
-<<<<<<< HEAD
-                logger.info("response %r %r %r", response.status_code, response.reason_phrase, response.content)
-=======
-                # logger.info("response %r %r %r", response.status_code, response.reason, response.content)
->>>>>>> 623c44b4
+                logger.info("response %r %r %r", response.status_code, response.reason_phrase, response.content)
                 self.assertTrue(response.status_code == 404)
                 #
             logger.info("Completed %s (%.4f seconds)", endPoint, time.time() - startTime)
@@ -169,11 +156,7 @@
             with TestClient(app) as client:
                 response = client.post("/file-v1/%s" % endPoint, params={"path": path}, headers=self.__headerD)
                 logger.info("file status response status code %r", response.status_code)
-<<<<<<< HEAD
-                logger.info("response %r %r %r", response.status_code, response.reason_phrase, response.content)
-=======
-                # logger.info("response %r %r %r", response.status_code, response.reason, response.content)
->>>>>>> 623c44b4
+                logger.info("response %r %r %r", response.status_code, response.reason_phrase, response.content)
                 self.assertTrue(response.status_code == 200)
                 logger.info("Content length (%d)", len(response.content))
             #
@@ -182,11 +165,7 @@
             with TestClient(app) as client:
                 response = client.post("/file-v1/%s" % endPoint, params={"path": path}, headers=self.__headerD)
                 logger.info("file status response status code %r", response.status_code)
-<<<<<<< HEAD
-                logger.info("response %r %r %r", response.status_code, response.reason_phrase, response.content)
-=======
-                # logger.info("response %r %r %r", response.status_code, response.reason, response.content)
->>>>>>> 623c44b4
+                logger.info("response %r %r %r", response.status_code, response.reason_phrase, response.content)
                 self.assertTrue(response.status_code == 404)
             #
             logger.info("Completed %s (%.4f seconds)", endPoint, time.time() - startTime)
@@ -204,20 +183,15 @@
             with TestClient(app) as client:
                 response = client.post("/file-v1/%s" % endPoint, params={"path": path}, headers=self.__headerD)
                 logger.info("dir status response status code %r", response.status_code)
-<<<<<<< HEAD
-                logger.info("response %r %r %r", response.status_code, response.reason_phrase, response.content)
-=======
-                # logger.info("response %r %r %r", response.status_code, response.reason, response.content)
->>>>>>> 623c44b4
+                logger.info("response %r %r %r", response.status_code, response.reason_phrase, response.content)
                 self.assertTrue(response.status_code == 200)
                 logger.info("Content length (%d)", len(response.content))
             #
             # Next test for dir that actually exists using standard params
             endPoint = "dir-exists"
             with TestClient(app) as client:
-                response = client.post("/file-v1/%s" % endPoint, params={"idCode": "D_2000000001", "repositoryType": "archive"}, headers=self.__headerD)
-                logger.info("dir status response status code %r", response.status_code)
-<<<<<<< HEAD
+                response = client.post("/file-v1/%s" % endPoint, params={"depId": "D_2000000001", "repositoryType": "archive"}, headers=self.__headerD)
+                logger.info("dir status response status code %r", response.status_code)
                 logger.info("response %r %r %r", response.status_code, response.reason_phrase, response.content)
                 self.assertTrue(response.status_code == 200)
                 logger.info("Content length (%d)", len(response.content))
@@ -225,12 +199,9 @@
             # Next test for dir that DOESN'T exists using standard params
             endPoint = "dir-exists"
             with TestClient(app) as client:
-                response = client.post("/file-v1/%s" % endPoint, params={"idCode": "D_1234567890", "repositoryType": "archive"}, headers=self.__headerD)
-                logger.info("dir status response status code %r", response.status_code)
-                logger.info("response %r %r %r", response.status_code, response.reason_phrase, response.content)
-=======
-                # logger.info("response %r %r %r", response.status_code, response.reason, response.content)
->>>>>>> 623c44b4
+                response = client.post("/file-v1/%s" % endPoint, params={"depId": "D_1234567890", "repositoryType": "archive"}, headers=self.__headerD)
+                logger.info("dir status response status code %r", response.status_code)
+                logger.info("response %r %r %r", response.status_code, response.reason_phrase, response.content)
                 self.assertTrue(response.status_code == 404)
             #
             logger.info("Completed %s (%.4f seconds)", endPoint, time.time() - startTime)
@@ -242,40 +213,18 @@
         """Test - list dir"""
         startTime = time.time()
         try:
-<<<<<<< HEAD
             # First test for dir that actually exists (created in fixture above), given a specific dirPath
             endPoint = "list-dirpath"
             path = os.path.join(self.__repoTestPath, "D_2000000001")
-=======
-            print('First test for dir that actually exists (created in fixture above), given a specific dirPath')
-            path = "./rcsb/app/tests-file/test-data/data/repository/archive/D_2000000001/"
->>>>>>> 623c44b4
             with TestClient(app) as client:
                 response = client.get("/file-v1/%s" % endPoint, params={"dirPath": path}, headers=self.__headerD)
                 logger.info("dir status response status code %r", response.status_code)
-<<<<<<< HEAD
-                logger.info("response %r %r %r", response.status_code, response.reason_phrase, response.content)
-                self.assertTrue(response.status_code == 200)
-                logger.info("Content length (%d)", len(response.content))
-            #
-            # Next test for dir that actually exists (created in fixture above), given idCode and repositoryType
+                logger.info("response %r %r %r", response.status_code, response.reason_phrase, response.content)
+                self.assertTrue(response.status_code == 200)
+                logger.info("Content length (%d)", len(response.content))
+            #
+            # Next test for dir that actually exists (created in fixture above), given depId and repositoryType
             endPoint = "list-dir"
-=======
-                # logger.info("response %r %r %r", response.status_code, response.reason, response.content)
-                self.assertTrue(response.status_code == 200)
-                logger.info("Content length (%d)", len(response.content))
-            #
-            print('Next test for dir that actually exists (created in fixture above), given a specific filePath')
-            path = "./rcsb/app/tests-file/test-data/data/repository/archive/D_2000000001/D_2000000001_model_P1.cif.V1"
-            with TestClient(app) as client:
-                response = client.get("/file-v1/%s" % endPoint, params={"filePath": path}, headers=self.__headerD)
-                logger.info("dir status response status code %r", response.status_code)
-                # logger.info("response %r %r %r", response.status_code, response.reason, response.content)
-                self.assertTrue(response.status_code == 200)
-                logger.info("Content length (%d)", len(response.content))
-            #
-            print('Next test for dir that actually exists (created in fixture above), given depId and repositoryType')
->>>>>>> 623c44b4
             mD = {
                 "depId": "D_2000000001",
                 "repositoryType": "onedep-archive",
@@ -283,7 +232,6 @@
             with TestClient(app) as client:
                 response = client.get("/file-v1/%s" % endPoint, params=mD, headers=self.__headerD)
                 logger.info("dir status response status code %r", response.status_code)
-<<<<<<< HEAD
                 logger.info("response %r %r %r", response.status_code, response.reason_phrase, response.content)
                 self.assertTrue(response.status_code == 200)
                 logger.info("Content length (%d)", len(response.content))
@@ -291,22 +239,10 @@
             # Next test for dir that DOESN'T exists
             endPoint = "list-dirpath"
             path = os.path.join(self.__repoTestPath, "D_1234567890")
-=======
-                # logger.info("response %r %r %r", response.status_code, response.reason, response.content)
-                self.assertTrue(response.status_code == 200)
-                logger.info("Content length (%d)", len(response.content))
-            #
-            print("Next test for dir that DOESN'T exists")
-            path = "./rcsb/app/tests-file/test-data/data/repository/archive/D_1234567890/"
->>>>>>> 623c44b4
             with TestClient(app) as client:
                 response = client.get("/file-v1/%s" % endPoint, params={"dirPath": path}, headers=self.__headerD)
                 logger.info("dir status response status code %r", response.status_code)
-<<<<<<< HEAD
-                logger.info("response %r %r %r", response.status_code, response.reason_phrase, response.content)
-=======
-                # logger.info("response %r %r %r", response.status_code, response.reason, response.content)
->>>>>>> 623c44b4
+                logger.info("response %r %r %r", response.status_code, response.reason_phrase, response.content)
                 self.assertTrue(response.status_code == 404)
             #
             logger.info("Completed %s (%.4f seconds)", endPoint, time.time() - startTime)
@@ -330,11 +266,7 @@
             with TestClient(app) as client:
                 response = client.get("/file-v1/%s" % endPoint, params=mD, headers=self.__headerD)
                 logger.info("file status response status code %r", response.status_code)
-<<<<<<< HEAD
-                logger.info("response %r %r %r", response.status_code, response.reason_phrase, response.content)
-=======
-                # logger.info("response %r %r %r", response.status_code, response.reason, response.content)
->>>>>>> 623c44b4
+                logger.info("response %r %r %r", response.status_code, response.reason_phrase, response.content)
                 self.assertTrue(response.status_code == 200)
                 logger.info("Content length (%d)", len(response.content))
                 #
@@ -365,7 +297,6 @@
             with TestClient(app) as client:
                 response = client.post("/file-v1/%s" % endPoint, params=mD, headers=self.__headerD)
                 logger.info("file status response status code %r", response.status_code)
-<<<<<<< HEAD
                 logger.info("response %r %r %r", response.status_code, response.reason_phrase, response.content)
                 self.assertTrue(response.status_code == 200)
                 logger.info("Content length (%d)", len(response.content))
@@ -382,14 +313,14 @@
         try:
             # Move file from one repositoryType to another
             mD = {
-                "idCodeSource": "D_2000000001",
+                "depIdSource": "D_2000000001",
                 "repositoryTypeSource": "onedep-archive",
                 "contentTypeSource": "model",
                 "contentFormatSource": "pdbx",
                 "partNumberSource": 2,
                 "versionSource": 1,
                 #
-                "idCodeTarget": "D_3000000001",
+                "depIdTarget": "D_3000000001",
                 "repositoryTypeTarget": "onedep-archive",
                 "contentTypeTarget": "model",
                 "contentFormatTarget": "pdbx",
@@ -415,13 +346,13 @@
         try:
             # First create a copy of one archive directory
             mD = {
-                "idCodeSource": "D_1000000001",
+                "depIdSource": "D_1000000001",
                 "repositoryTypeSource": "onedep-archive",
                 "contentTypeSource": "model",
                 "contentFormatSource": "pdbx",
                 "partNumberSource": 1,
                 #
-                "idCodeTarget": "D_1000000002",
+                "depIdTarget": "D_1000000002",
                 "repositoryTypeTarget": "onedep-archive",
                 "contentTypeTarget": "model",
                 "contentFormatTarget": "pdbx",
@@ -436,16 +367,13 @@
             #
             # Next compress the copied directory
             mD = {
-                "idCode": "D_1000000002",
+                "depId": "D_1000000002",
                 "repositoryType": "onedep-archive",
             }
             with TestClient(app) as client:
                 response = client.post("/file-v1/%s" % endPoint, params=mD, headers=self.__headerD)
                 logger.info("file status response status code %r", response.status_code)
                 logger.info("response %r %r %r", response.status_code, response.reason_phrase, response.content)
-=======
-                # logger.info("response %r %r %r", response.status_code, response.reason, response.content)
->>>>>>> 623c44b4
                 self.assertTrue(response.status_code == 200)
                 logger.info("Content length (%d)", len(response.content))
                 #
